--- conflicted
+++ resolved
@@ -398,12 +398,7 @@
 
         # Concatenate prompt_mask with completion_mask for logit computation
         attention_mask = torch.cat([prompt_mask, completion_mask], dim=1)  # (B*G, P+C)
-<<<<<<< HEAD
-        pixel_values = prompt_inputs["pixel_values"][None].repeat_interleave(self.num_generations, dim=0)
-        # print("device:", device, "pixel_values", pixel_values.shape)
-=======
         pixel_values = prompt_inputs["pixel_values"].repeat_interleave(self.num_generations, dim=0).view(-1, pixel_values.shape[-1])
->>>>>>> 41154064
         image_grid_thw = prompt_inputs["image_grid_thw"].repeat_interleave(self.num_generations, dim=0)
 
         per_token_logps = self._get_per_token_logps(model, prompt_completion_ids, attention_mask, pixel_values, image_grid_thw)

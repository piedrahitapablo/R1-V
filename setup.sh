--- conflicted
+++ resolved
@@ -11,20 +11,12 @@
 
 # Addtional modules
 pip install wandb==0.18.3
-<<<<<<< HEAD
 pip install tensorboardx    # not neccessary
 pip install qwen_vl_utils
 pip insall ujson
 # pip install flash-attn --no-build-isolation
 pip install vllm==0.7.2
 # pip install git+https://github.com/huggingface/transformers.git # correct deepspeed support
-=======
-pip install tensorboardx
-pip install qwen_vl_utils torchvision
-pip install flash-attn --no-build-isolation
-
-pip install git+https://github.com/huggingface/transformers.git # correct deepspeed support
 
 # vLLM support
 pip install vllm==0.7.2
->>>>>>> 41154064
